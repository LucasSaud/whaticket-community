<<<<<<< HEAD
import "reflect-metadata";
import "dotenv/config";
import "express-async-errors";
import express, { Request, Response, NextFunction } from "express";
import cors from "cors";
import cookieParser from "cookie-parser";
import * as Sentry from "@sentry/node";

import uploadConfig from "./config/upload";
import "./database";
import AppError from "./errors/AppError";
import routes from "./routes";
import { initIO } from "./libs/socket";
import { StartWhatsAppSessions } from "./services/WbotServices/StartWhatsAppSessions";

Sentry.init({ dsn: process.env.SENTRY_DSN });

const app = express();

app.use(
  cors({
    credentials: true,
    origin: process.env.FRONTEND_URL
  })
);
app.use(cookieParser());
app.use(express.json());
app.use(Sentry.Handlers.requestHandler());
app.use("/public", express.static(uploadConfig.directory));
app.use(routes);

=======
import app from "./app";
import { initIO } from "./libs/socket";
import { StartWhatsAppSessions } from "./services/WbotServices/StartWhatsAppSessions";

>>>>>>> 1d6fc2bf
const server = app.listen(process.env.PORT, () => {
  console.log(`Server started on port: ${process.env.PORT}`);
});

initIO(server);
StartWhatsAppSessions();<|MERGE_RESOLUTION|>--- conflicted
+++ resolved
@@ -1,41 +1,7 @@
-<<<<<<< HEAD
-import "reflect-metadata";
-import "dotenv/config";
-import "express-async-errors";
-import express, { Request, Response, NextFunction } from "express";
-import cors from "cors";
-import cookieParser from "cookie-parser";
-import * as Sentry from "@sentry/node";
-
-import uploadConfig from "./config/upload";
-import "./database";
-import AppError from "./errors/AppError";
-import routes from "./routes";
-import { initIO } from "./libs/socket";
-import { StartWhatsAppSessions } from "./services/WbotServices/StartWhatsAppSessions";
-
-Sentry.init({ dsn: process.env.SENTRY_DSN });
-
-const app = express();
-
-app.use(
-  cors({
-    credentials: true,
-    origin: process.env.FRONTEND_URL
-  })
-);
-app.use(cookieParser());
-app.use(express.json());
-app.use(Sentry.Handlers.requestHandler());
-app.use("/public", express.static(uploadConfig.directory));
-app.use(routes);
-
-=======
 import app from "./app";
 import { initIO } from "./libs/socket";
 import { StartWhatsAppSessions } from "./services/WbotServices/StartWhatsAppSessions";
 
->>>>>>> 1d6fc2bf
 const server = app.listen(process.env.PORT, () => {
   console.log(`Server started on port: ${process.env.PORT}`);
 });
